--- conflicted
+++ resolved
@@ -36,11 +36,7 @@
 mockall = "0.11"
 mockito = "0.31"
 mqtt_tests = { path = "../../crates/tests/mqtt_tests" }
-<<<<<<< HEAD
-serial_test = "0.5"
-=======
 serial_test = "0.6"
->>>>>>> 2a8d917c
 tempfile = "3.3"
 test-case = "2.0"
 toml = "0.5"